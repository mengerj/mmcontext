--- conflicted
+++ resolved
@@ -1,12 +1,5 @@
 defaults: []
 models:
-<<<<<<< HEAD
-  - source: "NeuML/bioclinical-modernbert-base-embeddings"
-    name: modernbert
-    text_only: true
-  - source: "Qwen/Qwen3-Embedding-0.6B"
-    name: qwen3_06b
-=======
   - source: jo-mengr/mmcontext-pubmedbert-gs-100k_adapter
     name: gs_100k_adapter
     text_only: false
@@ -61,5 +54,7 @@
     layer_key: X_geneformer
   - source: jo-mengr/mmcontext-pubmedbert-geneformer-mixed_from_adapter
     name: geneformer_mixed_from_adapter_text
->>>>>>> 9742804d
+    text_only: true
+  - source: "Qwen/Qwen3-Embedding-0.6B"
+    name: qwen3_06b
     text_only: true