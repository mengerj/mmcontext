--- conflicted
+++ resolved
@@ -50,13 +50,8 @@
         "negative_1_idx",
         "negative_2_idx",
       ] # Columns to select from raw dataset
-<<<<<<< HEAD
-    # cs_length and cs_col not needed for non-text_only datasets
-  - name: "cellxgene_pseudo_bulk_100k"
-=======
   # cs_length and cs_col not needed for non-text_only datasets
   - name: "cellxgene_pseudo_bulk_3_5k"
->>>>>>> 4ae39299
     type: "multiplets"
     caption: "natural_language_annotation"
     text_only: true # Text-only dataset with truncation
@@ -111,11 +106,7 @@
 trainer:
   unfreeze_epoch: 16 #will unfreeze the whole text encoder
   output_dir: "../../models/trained"
-<<<<<<< HEAD
-  num_train_epochs: 2
-=======
   num_train_epochs: 1
->>>>>>> 4ae39299
   per_device_train_batch_size: 256
   per_device_eval_batch_size: 256
   learning_rate: 5e-2
