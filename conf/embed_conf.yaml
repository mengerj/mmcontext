--- conflicted
+++ resolved
@@ -9,15 +9,12 @@
   batch_size: 512
   num_workers: 0
   overwrite: false # if true, overwrite existing embeddings; if false, skip if files exist
-<<<<<<< HEAD
   hf_cache_dir: /scratch/local/menger/cache/huggingface
   
-=======
 
   # Dataset revision settings
   use_revisions: true # if true, use/create dataset revisions for preprocessing; if false, always preprocess
 
->>>>>>> 44025f0c
   # Parallelization settings
   enable_parallel: true # Enable parallel processing of dataset/model combinations
   max_workers: 4 # Maximum number of parallel workers (null = auto-detect CPU count)
