[build-system]
build-backend = "setuptools.build_meta"

requires = [ "setuptools>=64", "wheel" ]

[project]
name = "mmcontext"
version = "0.0.1"
description = "This package allows to use the sentence-transfomers package to build multimodal embedding models for data in anndata format."
readme = "README.md"
license = { file = "LICENSE" }
maintainers = [
  { name = "Jonatan Menger", email = "jonatan.menger@gmail.com" },
]
authors = [
  { name = "Jonatan Menger" },
]
requires-python = ">=3.10,<3.13"
classifiers = [
  "Programming Language :: Python :: 3 :: Only",
  "Programming Language :: Python :: 3.10",
  "Programming Language :: Python :: 3.11",
  "Programming Language :: Python :: 3.12",
]
dependencies = [
  "accelerate>=0.33",
  "anndata",
  "datasets",
  "hydra-core>=1.3.2",
  "ipykernel",
  "matplotlib",
  "numba==0.60",           # was needed due to issues with scanpy and scib automatic load
  "numpy",
  "omegaconf",
  "psutil",
  "pybiomart>=0.2",
  "pynvml",
  "python-dotenv>=1.0.1",
  "python-json-logger",
  "requests",
  "scanpy",
  "scib",
  "scikit-learn",
  "scvi-tools",
  "seaborn",
  "sentence-transformers",
  "session-info",
  "torch",
<<<<<<< HEAD
  "trimap>=1.1.4",
=======
  "wandb>=0.19.6",
>>>>>>> 56920fe3
  "zarr<=2.18.4",
]
optional-dependencies.dev = [
  "pre-commit",
  "twine",
  # other dev dependencies...
]
optional-dependencies.doc = [
  "docutils>=0.8,!=0.18.*,!=0.19.*",
  "ipykernel",
  "ipython",
  "myst-nb>=1.1",
  "pandas",
  "setuptools",
  "sphinx>=4",
  "sphinx-autodoc-typehints",
  "sphinx-book-theme>=1",
  "sphinx-copybutton",
  "sphinx-tabs",
  "sphinxcontrib-bibtex>=1",
  "sphinxext-opengraph",
]
optional-dependencies.test = [
  "coverage",
  "pytest",
  "python-json-logger",
]
urls.Documentation = "https://mmcontext.readthedocs.io/"
urls.Homepage = "https://github.com/mengerj/mmcontext"
urls.Source = "https://github.com/mengerj/mmcontext"

[tool.setuptools]
include-package-data = true
[tool.setuptools.packages.find]
where = [ "src" ]
include = [ "mmcontext*" ]
[tool.setuptools.package-data]
"mmcontext.conf" = [ "*.json" ]

[tool.ruff]
line-length = 120
src = [ "src" ]
extend-include = [ "*.ipynb" ]

format.docstring-code-format = true

lint.select = [
  "B",      # flake8-bugbear
  "C4",     # flake8-comprehensions
  "D",      # pydocstyle
  "E",      # Error detected by Pycodestyle
  "F",      # Errors detected by Pyflakes
  "I",      # isort
  "RUF100", # Report unused noqa directives
  "TID",    # flake8-tidy-imports
  "UP",     # pyupgrade
  "W",      # Warning detected by Pycodestyle
]

lint.ignore = [
  "B008",   # function calls in argument defaults
  "BLE001", # allow blind expections
  "D100",   # Missing docstring in public module
  "D104",   # Missing docstring in public package
  "D105",   # allow missing docstrings for __magic__ methods
  "D107",   # Missing docstring in __init__
  "D203",   # We don’t want a blank line before a class docstring
  "D213",   # We want docstrings to start immediately after triple quote
  "D400",   # first line should end with a period
  "D401",   # first line should be in imperative mood
  "E501",   # line too long
  "E731",   # lambdas are allowed
  "E741",   # allow I, O, l as variable names
  "F401",   # dont remove unused imports, because of fiass flag
]

lint.per-file-ignores."*/__init__.py" = [ "F401" ]
lint.per-file-ignores."docs/*" = [ "I" ]
lint.per-file-ignores."tests/*" = [ "D" ]
lint.pydocstyle.convention = "numpy"

[tool.pytest.ini_options]
testpaths = [ "tests" ]
xfail_strict = true
addopts = [
  "--import-mode=importlib",
]

[tool.coverage.run]
source = [ "mmcontext" ]
omit = [
  "**/test_*.py",
]

[tool.cruft]
skip = [
  "tests",
  "src/**/__init__.py",
  "src/**/basic.py",
  "docs/api.md",
  "docs/changelog.md",
  "docs/references.bib",
  "docs/references.md",
  "docs/notebooks/example.ipynb",
]

[tool.uv.sources]
sentence-transformers = { git = "https://github.com/mengerj/sentence-transformers.git", rev = "master" }<|MERGE_RESOLUTION|>--- conflicted
+++ resolved
@@ -46,11 +46,8 @@
   "sentence-transformers",
   "session-info",
   "torch",
-<<<<<<< HEAD
   "trimap>=1.1.4",
-=======
   "wandb>=0.19.6",
->>>>>>> 56920fe3
   "zarr<=2.18.4",
 ]
 optional-dependencies.dev = [
