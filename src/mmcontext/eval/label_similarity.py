--- conflicted
+++ resolved
@@ -404,29 +404,19 @@
             plt.close()
 
             # Plot UMAP
-<<<<<<< HEAD
-            plt.figure(figsize=figsize, dpi=dpi)
-=======
             plt.figure(figsize=(8, 6))
             # Create plot without frame
             ax = plt.gca()
             for spine in ax.spines.values():
                 spine.set_visible(False)
 
->>>>>>> 8154f49a
             scatter = plt.scatter(
                 umap_emb[:, 0], umap_emb[:, 1], c=sim, cmap="RdBu_r", vmin=-1, vmax=1, s=5, alpha=0.7, edgecolors="none"
             )
             plt.colorbar(scatter, label="Similarity Score")
-<<<<<<< HEAD
-            plt.title(f"{v} ({label_kind.value})")
-            plt.xlabel("UMAP 1")
-            plt.ylabel("UMAP 2")
-=======
             plt.title(f"{v} ({label_kind.value})", fontweight="bold")
             plt.xticks([])
             plt.yticks([])
->>>>>>> 8154f49a
             plt.tight_layout()
             plt.savefig(umap_dir / f"{safe_v}.{save_format}", dpi=dpi, bbox_inches="tight")
             plt.close()
