--- conflicted
+++ resolved
@@ -125,6 +125,7 @@
         if self.loss_manager is not None:
             self._validate_encoders()
             self._validate_loss_manager()
+            self._validate_loss_manager()
         if all(isinstance(encoder, PlaceholderModel) for encoder in self.encoders.values()) and isinstance(
             self.decoder, PlaceholderModel
         ):
@@ -171,11 +172,26 @@
                 if not any(len(input) >= 2 for input in inputs):
                     raise KeyError("Loss function requires two inputs, but only one input is provided.")
 
-<<<<<<< HEAD
+    def _validate_loss_manager(self):
+        # Check if the chosen loss current_mode and/or target_mode use need multiple inputs
+        for loss_fn, _ in self.loss_manager.loss_functions:
+            if hasattr(loss_fn, "current_mode") and loss_fn.current_mode in ["data_context", "context_data"]:
+                inputs = []
+                for encoder_name in self.encoder_inputs.keys():
+                    # Only one of the encoders needs to have multiple inputs
+                    inputs.append(self.encoder_inputs[encoder_name].keys())
+                if not any(len(input) >= 2 for input in inputs):
+                    raise KeyError("Loss function requires two inputs, but only one input is provided.")
+
+            if hasattr(loss_fn, "target_mode") and loss_fn.target_mode in ["data_context", "context_data"]:
+                inputs = []
+                for encoder_name in self.encoder_inputs.keys():
+                    # Only one of the encoders needs to have multiple inputs
+                    inputs.append(self.encoder_inputs[encoder_name].keys())
+                if not any(len(input) >= 2 for input in inputs):
+                    raise KeyError("Loss function requires two inputs, but only one input is provided.")
+
     def process_batch(self, batch: dict[str, Any]) -> tuple[dict[str, Any], dict[str, Any]]:
-=======
-    def process_batch(self, batch: dict[str, Any]) -> (dict[str, Any], dict[str, Any]):
->>>>>>> 8a910ff1
         """
         Process a single batch of data.
 
