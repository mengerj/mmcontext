# engine/trainer.py

import logging
import os
import time
from pathlib import Path
from typing import Any

import numpy as np
import torch
import zarr as zarr_module
from numcodecs import Blosc
from omegaconf import DictConfig
from torch.utils.data import DataLoader
<<<<<<< HEAD
import time
from mmcontext.engine import ContrastiveLoss, LossManager, PlaceholderModel, ZINBLoss
=======

from mmcontext.engine import MMContextEncoder, PlaceholderModel
>>>>>>> 5ac416f1


def configure_optimizer(cfg: DictConfig, model_parameters) -> torch.optim.Optimizer | None:
    """
    Configures the optimizer based on the configuration.

    Parameters
    ----------
    cfg
        The configuration object.
    model_parameters
        The model parameters to optimize.

    Returns
    -------
    torch.optim.Optimizer
        The configured optimizer.
    """
    logger = logging.getLogger(__name__)
    config = cfg.get("optimizer", [])
    # shortly check if there are multiple optimizers set to True and issue a warning that the first one will be selected
    if sum([opt_cfg.get("use") for opt_cfg in config]) > 1:
        logger.warning("Multiple optimizers set to True. The first optimizer will be selected.")
    for opt_cfg in config:
        if not opt_cfg.get("use"):
            continue
        opt_type = opt_cfg.get("type")
        if opt_type in ["adam"]:
            return torch.optim.Adam(
                model_parameters,
                lr=cfg.get("lr", 0.001),
                betas=cfg.get("betas", (0.9, 0.999)),
                weight_decay=cfg.get("weight_decay", 0.0),
            )
        elif opt_type in ["sgd"]:
            return torch.optim.SGD(
                model_parameters,
                lr=cfg.get("lr", 0.01),
                momentum=cfg.get("momentum", 0.9),
                weight_decay=cfg.get("weight_decay", 0.0),
            )
        else:
            raise ValueError(f"Unknown optimizer type: {opt_type}")


def configure_scheduler(cfg: DictConfig, optimizer: torch.optim.Optimizer):
    """Configures the scheduler based on the configuration.

    Parameters
    ----------
    cfg
        The configuration object.
    optimizer
        The optimizer object.
    """
    logger = logging.getLogger(__name__)
    config = cfg.get("scheduler", [])
    # shortly check if there are multiple schedulers set to True and issue a warning that the first one will be selected
    if sum([sch_cfg.get("use") for sch_cfg in config]) > 1:
        logger.warning("Multiple schedulers set to True. The first scheduler will be selected.")
    for sch_cfg in config:
        if not sch_cfg.get("use", True):
            continue
        sch_type = sch_cfg.get("type")
        if sch_type in ["step"]:
            return torch.optim.lr_scheduler.StepLR(
                optimizer, step_size=cfg.get("step_size", 30), gamma=cfg.get("gamma", 0.1)
            )
        elif sch_type in ["cosine"]:
            return torch.optim.lr_scheduler.CosineAnnealingLR(
                optimizer, T_max=cfg.get("T_max", 10), eta_min=cfg.get("eta_min", 0)
            )
        elif sch_type in ["None", "none"]:
            # Return a lambda scheduler that does nothing
            return torch.optim.lr_scheduler.LambdaLR(optimizer, lr_lambda=lambda epoch: 1.0)
        else:
            raise ValueError(f"Unknown scheduler type: {sch_type}")
    # If no scheduler is configured, return LambdaLR with constant function
    return torch.optim.lr_scheduler.LambdaLR(optimizer, lr_lambda=lambda epoch: 1.0)


class Trainer:
    """
    Trainer class to handle the training and evaluation of models.

    Parameters
    ----------
    encoders : Dict[str, torch.nn.Module]
        A dictionary of encoder models to train. Keys are encoder names, values are encoder instances. The outputs of the first encoder will be passed to the decoder.
        The output of the second encoder can be used for contrastive loss.
    decoder : torch.nn.Module, optional
        The decoder model to train. It outputs parameters of a distribution like ZINB which can be used to calculate the loss.
        By default, it is set to a PlaceholderModel which does nothing.
    loss_manager : LossManager, optional
        Manages multiple loss functions. Not needed for inference.
    optimizer : torch.optim.Optimizer, optional
        Optimizer for updating model parameters.
    scheduler : torch.optim.lr_scheduler._LRScheduler, optional
        Scheduler for adjusting learning rate during training.
    device : torch.device, optional
        Device to run the model on 'cuda' or 'cpu'. Defaults to CUDA if available.
    logger : logging.Logger, optional
        Logger for tracking training progress. If None, a default logger is created.
    encoder_inputs : Dict[str, str], optional
        Dict mapping encoder names to their respective input keys in the batch.
    decoder_input_key : str, optional
        Key for the input to the decoder in the batch. Only used if no encoders are provided.
    sample_id_key : str, optional
        Key for sample IDs in the batch.
    raw_data_key : str, optional
        Key for raw data in the batch.
    temperature : float, optional
        Temperature parameter for contrastive loss.
    """

    def __init__(
        self,
        encoders: dict[str, torch.nn.Module] | torch.nn.Module | None = None,
        decoder: torch.nn.Module | None = None,
        loss_manager: Any | None = None,
        optimizer: torch.optim.Optimizer | None = None,
        scheduler: torch.optim.lr_scheduler._LRScheduler | None = None,
        device: torch.device | None = None,
        logger: logging.Logger | None = None,
        encoder_inputs: dict[str, str] | None = None,
        decoder_input_key: str = None,
        sample_id_key: str = "sample_id",
        raw_data_key: str = "raw_data",
        temperature: float | None = None,
    ):
        self.device = device if device else torch.device("cuda" if torch.cuda.is_available() else "cpu")
        self.logger = logger or logging.getLogger(__name__)
        # Initialize encoders
        if encoders is None:
            self.encoders = {}
            self.logger.info(
                f"No encoders provided. Only the decoder can be trained. With the input in {decoder_input_key}."
            )
            self.decoder_input_key = decoder_input_key
        elif isinstance(encoders, torch.nn.Module):
            self.encoders = {"data_encoder": encoders.to(self.device)}
        else:
            self.encoders = {name: encoder.to(self.device) for name, encoder in encoders.items()}

        # Initialize decoder
        if decoder is None:
            decoder = PlaceholderModel()
        self.decoder = decoder.to(self.device)

        self.loss_manager = loss_manager
        self.optimizer = optimizer
        self.scheduler = scheduler
        self.sample_id_key = sample_id_key
        self.raw_data_key = raw_data_key
        self.seq_length = None  # Placeholder to store seq_length for inference
        self.batch_size = None  # Placeholder to store batch_size for inference
        self.temperature = temperature

        # Set temperature for encoders
        for encoder in self.encoders.values():
            encoder.temperature = temperature

        # Set default encoder_inputs if not provided
        if encoder_inputs is None:
            if len(self.encoders) > 1:
                raise ValueError(
                    "Multiple encoders provided. No default implemented for multiple encoders. Please provide encoder_inputs."
                )
            if len(self.encoders) > 0 and not all(
                isinstance(encoder, MMContextEncoder) for encoder in self.encoders.values()
            ):
                raise ValueError(
                    "Encoder is not MMContextEncoder. No default implemented for other encoders. Please provide encoder_inputs."
                )
            self.logger.info("encoder_inputs not provided. Using default values.")
            encoder_inputs = {name: {"in_main": "d_emb", "in_cross": "c_emb"} for name in self.encoders.keys()}
        self.encoder_inputs = encoder_inputs

        if self.loss_manager is not None:
            self._validate_encoders()
        if all(isinstance(encoder, PlaceholderModel) for encoder in self.encoders.values()) and isinstance(
            self.decoder, PlaceholderModel
        ):
            raise ValueError("Both encoders and decoder are PlaceholderModels. Please provide at least one model.")

    def _validate_encoders(self):
        for loss_fn, _ in self.loss_manager.loss_functions:
            if hasattr(loss_fn, "required_encoders"):
                for encoder_name in loss_fn.required_encoders:
                    if encoder_name not in self.encoders:
                        self.logger.error(
                            f"Encoder '{encoder_name}' required by loss function '{loss_fn}' is not provided."
                        )
                        raise ValueError(
                            f"Encoder '{encoder_name}' required by loss function '{loss_fn}' is not provided."
                        )
            if hasattr(loss_fn, "temperature_dependent") and loss_fn.temperature_dependent:
                if self.temperature is not None and any(
                    encoder.learn_temperature for encoder in self.encoders.values()
                ):
                    raise ValueError(
                        "Temperature is provided, but encoder wasn't reloaded. Reinitialize the encoder to ensure temperature won't be learned."
                    )
                if self.temperature is None:
                    for encoder in self.encoders.values():
                        encoder.learn_temperature = True

    def process_batch(self, batch: dict[str, Any]) -> (dict[str, Any], dict[str, Any]):
        """
        Process a single batch of data.

        Parameters
        ----------
        batch : dict
            A batch of data from the DataLoader.

        Returns
        -------
        outputs : dict
            Dictionary containing outputs from encoders and decoder.
        targets : dict
            Dictionary containing targets for loss computation.
        """
        outputs = {}
        # Process encoder if any
        if len(self.encoders) > 0:
            # Forward pass through the encoder
            enc_outputs, decoder_input_name = self._run_encoder(batch)
            # Add encoder outputs to outputs
            outputs.update(enc_outputs)
        else:
            # If no encoders, use the input directly for the decoder
            mod_emb = batch[self.decoder_input_key].to(self.device)
            decoder_input_name = "decoder_input"
            outputs[decoder_input_name] = mod_emb
        # From the batch, get the amount of samples based of the first entry of batch
        self.samples_per_batch = list(batch.values())[0].size(0) * list(batch.values())[0].size(1)
        # If decoder is provided, pass the appropriate embeddings through decoder
        if not isinstance(self.decoder, PlaceholderModel):
            mod_emb = outputs[decoder_input_name]
            flat_mod_emb = mod_emb.view(-1, mod_emb.size(-1))
            out_distribution = self.decoder(flat_mod_emb)
            outputs["out_distribution"] = out_distribution

        # Get all embeddings from batch (all elements besides sample id and raw data)
        embeddings = {
            key: batch[key].to(self.device) for key in batch if key not in [self.sample_id_key, self.raw_data_key]
        }
        # Prepare targets, which are embeddings plus the raw data
        targets = {**embeddings, self.raw_data_key: batch[self.raw_data_key].to(self.device)}
        # Check if all elements from the batch, besides sample id and raw data are in the outputs.
        # If not, they were not used in the encoder forward pass, but might be needed for loss computation.
        for key in embeddings:
            if key not in outputs:
                # self.logger.info(f"Key '{key}' not found in outputs. Most likely not used in forward pass. Adding unmodified to outputs.")
                outputs[key] = embeddings[key]
        return outputs, targets

    def _run_encoder(self, batch):
        encoder_in = {}
        all_outputs = {}
        for encoder_name in self.encoders.keys():
            encoder = self.encoders[encoder_name]
            input_dict = self.encoder_inputs.get(encoder_name)
            if input_dict is None:
                self.logger.error(f"No input key provided for encoder '{encoder_name}'.")
                raise ValueError(f"No input key provided for encoder '{encoder_name}'.")
            for input_key in input_dict.keys():
                if input_dict[input_key] not in batch:
                    self.logger.error(f"Input key '{input_dict[input_key]}' not found in batch.")
                    raise ValueError(f"Input key '{input_dict[input_key]}' not found in batch.")
                encoder_in[input_key] = batch[input_dict[input_key]].to(self.device)
            for in_embedding in encoder_in.values():
                if self.seq_length is None and in_embedding.dim() == 3:
                    self.seq_length = in_embedding.size(1)
                if self.batch_size is None:
                    self.batch_size = in_embedding.size(0)
            if isinstance(encoder, MMContextEncoder):
                mod_emb, temp = encoder(in_main=encoder_in["in_main"], in_cross=encoder_in["in_cross"])
                output = {input_dict["in_main"]: mod_emb, "temperature": temp}
                self.temperature = temp
                all_outputs.update(output)
            else:
                raise ValueError("Encoder type not yet supported. Add method to Trainer._run_encoder.")
        enc_name = list(self.encoders.keys())[0]  # Get first encoder name
        # Use in_main of the first encoder as the decoder input
        decoder_input_name = self.encoder_inputs[enc_name]["in_main"]
        return all_outputs, decoder_input_name

    def train_epoch(self, data_loader: DataLoader) -> float:
        """
        Trains the model for one epoch.

        Parameters
        ----------
        data_loader
            DataLoader for training data.

        Returns
        -------
            Average training loss for the epoch.
        """
        if len(self.loss_manager.loss_functions) == 0:
            raise ValueError("Loss Manager must contain at least one loss function.")
        if self.optimizer is None:
            raise ValueError("Optimizer is not provided.")
        if self.scheduler is None:
            self.scheduler = torch.optim.lr_scheduler.LambdaLR(self.optimizer, lr_lambda=lambda epoch: 1.0)
        for encoder in self.encoders.values():
            encoder.train()
        self.decoder.train()
        total_loss = 0.0
        num_batches = len(data_loader)
        for batch_idx, batch in enumerate(data_loader):
            time_start = time.time()
            outputs, targets = self.process_batch(batch)
            # Compute loss
            loss = self.loss_manager.compute_total_loss(outputs=outputs, targets=targets)
            # Backward pass and optimization
            self.optimizer.zero_grad()
            loss.backward()
            self.optimizer.step()
            total_loss += loss.item()
            time_end = time.time()
            time_per_sample = (time_end - time_start) / self.samples_per_batch
            if (batch_idx + 1) % 10 == 0 or (batch_idx + 1) == num_batches:
                self.logger.info(
                    f"Batch {batch_idx+1}/{num_batches}, Loss: {loss.item():.4f}, Time per sample: {time_per_sample:.5f}s"
                )
        self.scheduler.step()
        average_loss = total_loss / num_batches
        self.logger.info(f"Training Epoch Complete. Average Loss: {average_loss:.4f}")
        return average_loss

    def evaluate(self, data_loader: DataLoader) -> float:
        """
        Evaluates the model on a validation set.

        Parameters
        ----------
        data_loader
            DataLoader for validation data.

        Returns
        -------
        Average validation loss.
        """
        if len(self.loss_manager.loss_functions) == 0:
            raise ValueError("Loss Manager must contain at least one loss function.")
        for encoder in self.encoders.values():
            encoder.eval()
        self.decoder.eval()
        total_loss = 0.0
        num_batches = len(data_loader)
        with torch.no_grad():
            for _batch_idx, batch in enumerate(data_loader):
                outputs, targets = self.process_batch(batch)
                # Compute loss
                loss = self.loss_manager.compute_total_loss(outputs=outputs, targets=targets)
                total_loss += loss.item()
        average_loss = total_loss / num_batches
        self.logger.info(f"Validation Complete. Average Loss: {average_loss:.4f}")
        return average_loss

    def fit(
        self,
        train_loader: DataLoader,
        val_loader: DataLoader | None = None,
        epochs: int = 10,
        save: bool = False,
        save_dir: str = "./",
        n_epochs_stop: int = 10,
    ):
        """
        Trains the model for a specified number of epochs and optionally evaluates on a validation set.

        Parameters
        ----------
        train_loader
            DataLoader for training data.
        val_loader
            DataLoader for validation data. Defaults to None.
        epochs
            Number of epochs to train. Defaults to 10.
        save
            Whether to save the model. Validation loader is required and determines the best model. Defaults to False.
        n_epochs_stop
            Number of epochs to wait for improvement in validation loss before stopping training. Defaults to 10.

        Raises
        ------
        ValueError
            If Loss Manager does not contain any loss functions
        ValueError
            If Validation DataLoader is not provided when save is True.
        """
        save_dir = Path(save_dir)
        if len(self.loss_manager.loss_functions) == 0:
            raise ValueError("Loss Manager must contain at least one loss function.")

        if save and val_loader is None:
            self.logger.error("Validation DataLoader is required to save the model checkpoints.")
            raise ValueError("Validation DataLoader is required to save the model checkpoints.")
        best_val_loss = float("inf")
        epochs_no_improve = 0
        for epoch in range(1, epochs + 1):
            self.logger.info(f"Starting Epoch {epoch}/{epochs}")
            train_loss = self.train_epoch(train_loader)

            if val_loader:
                val_loss = self.evaluate(val_loader)
                self.logger.info(f"Epoch {epoch}/{epochs} - Train Loss: {train_loss:.4f}, Val Loss: {val_loss:.4f}")

                # Save the model if validation loss has improved
                if val_loss < best_val_loss:
                    epochs_no_improve = 0
                    if save:
                        best_val_loss = val_loss
                        for name, encoder in self.encoders.items():
                            os.makedirs(save_dir / "best_encoder_weights", exist_ok=True)
                            encoder.save(file_path=save_dir / "best_encoder_weights" / f"best_{name}_weights.pth")
                            self.logger.info(f"Validation loss improved. Encoder '{name}' weights saved.")
                        os.makedirs(save_dir / "best_decoder_weights", exist_ok=True)
                        self.decoder.save(file_path=save_dir / "best_decoder_weights" / "best_decoder_weights.pth")
                        self.logger.info("Validation loss improved. Decoder weights saved.")
                else:
                    epochs_no_improve += 1
                    # If the validation loss has not improved for n_epochs_stop epochs, stop training
                    if epochs_no_improve >= n_epochs_stop:
                        self.logger.info(
                            f"Validation loss has not improved for {n_epochs_stop} epochs. Stopping training."
                        )
                        break
            else:
                self.logger.info(f"Epoch {epoch}/{epochs} - Train Loss: {train_loss:.4f}")
            self.logger.info(f"Temperature: {self.temperature}")

    def infer_adata(
        self,
        adata,
        sample_id_key: str,
        emb_keys: dict[str, str] | None = None,
        seq_length: int | None = None,
        batch_size: int | None = None,
        chunk_size: int | None = None,
        output_zarr_path: str = "inferred_adata.zarr",
        n_recon: int = 0,
    ):
        """
        Generates modified embeddings and multiple reconstructed matrices for the samples in the given AnnData object.

        Parameters
        ----------
        adata : AnnData
            AnnData object containing the data to infer on.
        sample_id_key : str
            Key in `adata.obs` containing the sample IDs.
        emb_keys : dict, optional
            Keys from 'adata.obsm' to use as embeddings.
        seq_length : int, optional
            Sequence length for the data loader.
        batch_size : int, optional
            Batch size for the data loader.
        chunk_size : int, optional
            Chunk size for processing data.
        output_zarr_path : str, optional
            Path to store the output Zarr file.
        n_recon : int, optional
            Number of reconstructed matrices to generate for each sample.
        """
        from mmcontext.engine import sample_zinb
        from mmcontext.pp import DataSetConstructor

        if emb_keys is None:
            emb_keys = {"data_embedding": "d_emb", "context_embedding": "c_emb"}
        if chunk_size is None:
            self.logger.error("chunk_size not provided. Please provide chunk_size to the infer_adata method.")
            raise ValueError("chunk_size not provided. Please provide chunk_size to the infer_adata method.")

        dataset_constructor = DataSetConstructor(
            out_emb_keys=emb_keys,
            out_sample_id_key=sample_id_key,
            chunk_size=chunk_size,
            batch_size=batch_size,
        )
        dataset_constructor.add_anndata(adata, sample_id_key=sample_id_key, emb_keys=emb_keys)

        if seq_length is None:
            if self.seq_length is None:
                self.logger.error("seq_length not provided. Please provide seq_length.")
                raise ValueError("seq_length not provided. Please provide seq_length.")
            seq_length = self.seq_length
        if batch_size is None:
            if self.batch_size is None:
                self.logger.error("batch_size not provided. Please provide batch_size.")
                raise ValueError("batch_size not provided. Please provide batch_size.")
            batch_size = self.batch_size

        dataset = dataset_constructor.construct_dataset(seq_length=seq_length, return_indices=True)
        data_loader = DataLoader(dataset, batch_size=batch_size, shuffle=False)
        # Step 1: Collect all indices to determine size of the output Zarr arrays
        all_indices = []
        for batch in data_loader:
            indices = batch["indices"].view(-1)
            all_indices.append(indices.cpu().numpy())  # Collect indices without loading other data

        # Step 2: Concatenate indices to get the total
        all_indices = np.concatenate(all_indices)  # Flatten all batches into one array

        # Subset the adata object to only include the samples in the data loader and remove it from memory
        adata = adata[all_indices]

        # remove keys from obs that contain "norm" as these are not very interesting
        for key in adata.obs.keys():
            if "norm" in key:
                del adata.obs[key]

        # Write the filtered adata to Zarr
        adata.write_zarr(output_zarr_path, chunks=[adata.shape[0], chunk_size])
        # To create the reconstructed matrices, we need the genes
        n_genes = adata.n_vars
        del adata

        # Compressor settings to match existing arrays
        compressor = Blosc(cname="lz4", clevel=5, shuffle=Blosc.BITSHUFFLE)
        num_cells = len(all_indices)

        # Create embeddings arrays
        for encoder_name in self.encoders.keys():
            embeddings_zarr_path = os.path.join(output_zarr_path, "obsm", f"{encoder_name}_mod_emb")
            os.makedirs(embeddings_zarr_path, exist_ok=True)
            emb_dim = self.encoders[encoder_name].embedding_dim
            # Open the zarr storage and add the embeddings
            embeddings_zarr = zarr_module.open_array(
                embeddings_zarr_path,
                mode="w",
                shape=(num_cells, emb_dim),
                chunks=(chunk_size, emb_dim),
                dtype="float32",
                compressor=compressor,
                fill_value=0.0,
            )
            embeddings_zarr[:] = np.nan

            # Include necessary metadata in .zattrs
            embeddings_zarr.attrs["encoding-type"] = "array"
            embeddings_zarr.attrs["encoding-version"] = "0.2.0"

        all_out_params = (
            {key: [] for key in ["mu", "theta", "pi"]} if not isinstance(self.decoder, PlaceholderModel) else None
        )

        for encoder in self.encoders.values():
            encoder.eval()
        self.decoder.eval()

        with torch.no_grad():
            for batch in data_loader:
                indices = batch["indices"].view(-1).cpu().numpy()
                outputs, _targets = self.process_batch(batch)
                # Save embeddings
                for encoder_name in self.encoders.keys():
                    mod_emb = outputs[emb_keys["data_embedding"]]
                    flat_mod_emb = mod_emb.view(-1, mod_emb.size(-1))
                    embeddings_zarr_path = os.path.join(output_zarr_path, "obsm", f"{encoder_name}_mod_emb")
                    embeddings_zarr = zarr_module.open_array(embeddings_zarr_path, mode="r+")
                    embeddings_zarr[indices, :] = flat_mod_emb.cpu().numpy()

                # Collect all the output parameters
                if all_out_params is not None:
                    out_distribution = outputs["out_distribution"]
                    for key in all_out_params:
                        all_out_params[key].append(out_distribution[key])

        # Concatenate all the output parameters
        if all_out_params is not None:
            for key in all_out_params:
                all_out_params[key] = torch.cat(all_out_params[key], dim=0)

            # Sampling and storing reconstructed matrices
            recon_zarr_path = os.path.join(output_zarr_path, "layers")
            os.makedirs(recon_zarr_path, exist_ok=True)
            for i in range(1, n_recon + 1):
                recon_zarr = zarr_module.open_array(
                    f"{recon_zarr_path}/reconstructed{i}/",
                    mode="w",
                    shape=(num_cells, n_genes),
                    chunks=(chunk_size, n_genes),
                    dtype="float32",
                    compressor=compressor,
                    fill_value=0.0,
                )
                # Include necessary metadata in .zattrs
                recon_zarr.attrs["encoding-type"] = "array"
                recon_zarr.attrs["encoding-version"] = "0.2.0"
                # Sample from the ZINB distribution to get the reconstructed matrices
                recon_zarr[:] = (
                    sample_zinb(all_out_params["mu"], all_out_params["theta"], all_out_params["pi"]).cpu().numpy()
                )


'''
class Trainer:
    """
    Trainer class to handle the training and evaluation of models.

    Parameters
    ----------
    encoder
        The encoder model to train. It should not modify the data dimension but is trained to learn the context.
    decoder
        The decoder model to train. It outputs paramters of a distribution like ZINB which can be used to calculate the loss.
        By default, it is set to a PlaceholderModel which does nothing.
    loss_manager
        Manages multiple loss functions. Not needed for inference.
    optimizer
        Optimizer for updating model parameters.
    scheduler
        Scheduler for adjusting learning rate during training.
    device
        Device to run the model on 'cuda' or 'cpu'. Defaults to CUDA if available.
    logger
        Logger for tracking training progress. If None, a default logger is created.
    input_embeddings
        Dict of embeddings to pass to the model.
        Should be have keys 'main' and 'cross'. Values should correspond to names of embeddings in the batch.
        Defaults to `{'main': 'd_emb_aligned', 'cross': 'c_emb_aligned'}`. Only the embeddings from main are modified.
        The embeddings corresponding cross are used for cross-attention if the model was configured with use_cross_attention = True.
    data_key
        Key for data embeddings in the batch. Defaults to 'd_emb_aligned'.
    context_key
        Key for context embeddings in the batch. Defaults to 'c_emb_aligned'.

    Raises
    ------
    ValueError
        If context_embedding is not the main input_embeddings for context_context contrastive loss.
    ValueError
        If data_embedding is not the main input_embeddings for data_data contrastive loss.
    ValueError
        If in_cross embeddings are not provided when using current_mode = data_context contrastive loss.
    """

    def __init__(
        self,
        encoder: torch.nn.Module | None = None,
        decoder: torch.nn.Module | None = None,
        optimizer: torch.optim.Optimizer | None = None,
        scheduler: torch.optim.lr_scheduler._LRScheduler | None = None,
        loss_manager: LossManager | None = None,
        device: torch.device | None = None,
        logger: logging.Logger | None = None,
        input_embeddings: dict | None = None,
        data_key: str = "d_emb_aligned",
        context_key: str = "c_emb_aligned",
        sample_id_key: str = "sample_id",
        raw_data_key: str = "raw_data",
        temperature: float | None = None,
    ):
        self.device = device if device else torch.device("cuda" if torch.cuda.is_available() else "cpu")
        if encoder is None:
            encoder = PlaceholderModel()
        self.encoder = encoder.to(self.device)
        if decoder is None:
            decoder = PlaceholderModel()
        self.decoder = decoder.to(self.device)
        self.loss_manager = loss_manager
        self.optimizer = optimizer
        self.scheduler = scheduler
        self.data_key = data_key
        self.context_key = context_key
        self.sample_id_key = sample_id_key
        self.raw_data_key = raw_data_key
        self.logger = logger or logging.getLogger(__name__)
        self.seq_length = None  # Placeholder to store seq_length for inference
        self.batch_size = None  # Placeholder to store batch_size for inference
        self.temperature = temperature
        self.encoder.temperature = temperature

        # Set default input_embeddings if not provided
        if input_embeddings is None:
            self.logger.info(
                "input_embeddings not provided. Using default values. Data embedding is main and context embedding is cross."
            )
            self.input_embeddings = {"main": data_key, "cross": context_key}
        else:
            self.input_embeddings = {"main": None, "cross": None}
            # add the provided input embeddings to the existing dict to ensure the key for both emb is always present, but the values can be None
            for key, value in input_embeddings.items():
                self.input_embeddings[key] = value
        if self.loss_manager is not None:
            self._validate_input_embeddings()
        if isinstance(self.encoder, PlaceholderModel) and isinstance(self.decoder, PlaceholderModel):
            raise ValueError("Both encoder and decoder are PlaceholderModels. Please provide at least one model.")

        self.logger.info(f"Initialized Trainer on device: {self.device}")
    def _validate_input_embeddings(self):
        for loss_fn, _ in self.loss_manager.loss_functions:
            if isinstance(loss_fn, ContrastiveLoss):
                if isinstance(self.encoder, PlaceholderModel):
                    self.logger.error(
                        "Encoder is a PlaceholderModel. Please provide an encoder model to calculate contrastive loss."
                    )
                    raise ValueError(
                        "Encoder is a PlaceholderModel. Please provide an encoder model to calculate contrastive loss."
                    )
                if loss_fn.current_mode == "context_context":
                    # if 'context_embedding' are not main argument in input embeddings, raise an error
                    if self.input_embeddings["main"] != self.context_key:
                        self.logger.error(
                            "context_embedding should be the main input_embeddings for context_context (current_mode) contrastive loss."
                        )
                        raise ValueError(
                            "context_embedding should be the main input_embeddings for context_context (current_mode) contrastive loss."
                        )
                if loss_fn.current_mode == "data_data":
                    # if 'data_embedding' are not in first position of input embeddings, raise an error
                    if self.input_embeddings["main"] != self.data_key:
                        self.logger.error(
                            "data_embedding should be the main input_embeddings for data_data (current_mode) contrastive loss."
                        )
                        raise ValueError(
                            "data_embedding should be the main input_embeddings for data_data (current_mode) contrastive loss."
                        )
                if loss_fn.current_mode == "data_context":
                    # make sure that both main and cross embeddings are provided and not None
                    if self.input_embeddings["main"] is None or self.input_embeddings["cross"] is None:
                        self.logger.error(
                            "in_cross embeddings are required when using data_context (current_mode) contrastive loss. Eventhough cross attention might not be used, the embeddings are required for loss computation."
                        )
                        raise ValueError(
                            "in_cross embeddings are required when using data_context (current_mode) contrastive loss. Eventhough cross attention might not be used, the embeddings are required for loss computation."
                        )
                self.logger.info(f"Temperature: {self.temperature}")
                if self.temperature is not None and self.encoder.learn_temperature:
                    raise ValueError(
                        "Temperature is provided, but encoder wasn't reloaded. Reinitialize the encoder to ensure temperature won't be learned."
                    )
                if loss_fn.target_mode == "infoNCE" and self.temperature is None:
                    self.encoder.learn_temperature = True
            if isinstance(loss_fn, ZINBLoss):
                if isinstance(self.decoder, PlaceholderModel):
                    self.logger.error(
                        "Decoder is a PlaceholderModel. Please provide a decoder model to calculate ZINB loss."
                    )
                    raise ValueError(
                        "Decoder is a PlaceholderModel. Please provide a decoder model to calculate ZINB loss."
                    )

    def train_epoch(self, data_loader: DataLoader) -> float:
        """
        Trains the model for one epoch.

        Parameters
        ----------
        data_loader
            DataLoader for training data.

        Returns
        -------
            Average training loss for the epoch. (dtype `float`)

        Raises
        ------
        ValueError
            If Loss Manager does not contain any loss functions
        """
        # check if loss manager contains any loss functions
        if len(self.loss_manager.loss_functions) == 0:
            raise ValueError("Loss Manager must contain at least one loss function.")
        if self.optimizer is None:
            raise ValueError("Optimizer is not provided.")
        if self.scheduler is None:
            self.scheduler = torch.optim.lr_scheduler.LambdaLR(self.optimizer, lr_lambda=lambda epoch: 1.0)
        if not isinstance(self.encoder, PlaceholderModel):
            self.encoder.train()
        total_loss = 0.0
        num_batches = len(data_loader)
        for batch_idx, batch in enumerate(data_loader):
            time_start  = time.time()
            if not isinstance(self.encoder, PlaceholderModel):
                # sample_ids = batch["sample_id"]  # Shape: (batch_size, seq_length)  # Not used in loss computation
                in_main = batch[self.input_embeddings["main"]].to(
                    self.device
                )  # Shape: (batch_size, seq_length, embedding_dim)
                if len(self.input_embeddings) == 2:
                    in_cross = batch[self.input_embeddings["cross"]].to(
                        self.device
                    )  # Shape: (batch_size, seq_length, embedding_dim)
                else:
                    in_cross = None
                if self.seq_length is None and in_main.dim() == 3:
                    self.seq_length = in_main.size(1)
                if self.batch_size is None:
                    self.batch_size = in_main.size(0)
                # Forward pass through the encoder
                mod_emb, temp = self.encoder(in_main=in_main, in_cross=in_cross)
            else: # If no encoder is used, the input embeddings are to be passed to the decoder
                mod_emb = batch[self.data_key].to(self.device)
                in_cross = None # To avoid error for loss. Not used if only decoder is used
                temp = None
            flat_mod_emb = mod_emb.view(
                -1, mod_emb.size(-1)
            )  # Flatten the output for the decoder as we are not using the seq_length dimension
            out_distribution = self.decoder(
                flat_mod_emb
            )  # outputs of the decoder are expected to be parameters of a distribution in a dict
            outputs = {}
            outputs[self.input_embeddings["main"]] = mod_emb
            outputs[self.input_embeddings["cross"]] = (
                in_cross  # Pass the original embeddings used for cross attention to allow for data_context contrastive loss
            )
            outputs["temperature"] = temp
            outputs["out_distribution"] = out_distribution
            self.temperature = temp

            # Prepare targets
            targets = {
                self.data_key: batch[self.data_key].to(self.device),
                self.context_key: batch[self.context_key].to(self.device),
                self.raw_data_key: batch[self.raw_data_key].to(self.device),
            }

            # Compute loss
            loss = self.loss_manager.compute_total_loss(outputs=outputs, targets=targets)
            # Backward pass and optimization
            self.optimizer.zero_grad()
            loss.backward()
            self.optimizer.step()

            total_loss += loss.item()
            time_end = time.time()
            time_per_sample = (time_end - time_start) / flat_mod_emb.size(0)
            if (batch_idx + 1) % 10 == 0 or (batch_idx + 1) == num_batches:
                self.logger.info(f"Batch {batch_idx+1}/{num_batches}, Loss: {loss.item():.4f}, Time per sample: {time_per_sample:.5f}s")

        self.scheduler.step()
        average_loss = total_loss / num_batches
        self.logger.info(f"Training Epoch Complete. Average Loss: {average_loss:.4f}")
        return average_loss

    def evaluate(self, data_loader: DataLoader) -> float:
        """
        Evaluates the model on a validation set.

        Parameters
        ----------
        data_loader
            DataLoader for validation data.

        Returns
        -------
        Average validation loss.
        """
        # check if loss manager contains any loss functions
        if len(self.loss_manager.loss_functions) == 0:
            raise ValueError("Loss Manager must contain at least one loss function.")
        self.encoder.eval()
        self.decoder.eval()
        total_loss = 0.0
        num_batches = len(data_loader)

        with torch.no_grad():
            for _, batch in enumerate(data_loader):
                if not isinstance(self.encoder, PlaceholderModel):
                    # sample_ids = batch["sample_id"]  # Shape: (batch_size, seq_length)  # Not used
                    in_main = batch[self.input_embeddings["main"]].to(
                        self.device
                    )  # Shape: (batch_size, seq_length, embedding_dim)
                    if len(self.input_embeddings) == 2:
                        in_cross = batch[self.input_embeddings["cross"]].to(
                            self.device
                        )  # Shape: (batch_size, seq_length, embedding_dim)
                    else:
                        in_cross = None
                    # Forward pass
                    mod_emb, temp = self.encoder(in_main=in_main, in_cross=in_cross)
                else: # If no encoder is used, the input embeddings are to be passed to the decoder
                    mod_emb = batch[self.data_key].to(self.device)
                    in_cross = None
                    temp = None
                flat_mod_emb = mod_emb.view(
                    -1, mod_emb.size(-1)
                )  # Flatten the output for the decoder as we are not using the seq_length dimension
                out_distribution = self.decoder(flat_mod_emb)
                outputs = {}
                outputs[self.input_embeddings["main"]] = mod_emb
                outputs[self.input_embeddings["cross"]] = (
                    in_cross  # Pass the original embeddings used for cross attention to allow for data_context contrastive loss
                )
                outputs["temperature"] = temp
                outputs["out_distribution"] = out_distribution
                # Prepare targets
                targets = {
                    self.data_key: batch[self.data_key].to(self.device),
                    self.context_key: batch[self.context_key].to(self.device),
                    self.raw_data_key: batch[self.raw_data_key].to(self.device),
                }

                # Compute loss
                loss = self.loss_manager.compute_total_loss(outputs=outputs, targets=targets)

                total_loss += loss.item()

        average_loss = total_loss / num_batches
        self.logger.info(f"Validation Complete. Average Loss: {average_loss:.4f}")
        return average_loss

    def fit(
        self,
        train_loader: DataLoader,
        val_loader: DataLoader | None = None,
        epochs: int = 10,
        save: bool = False,
        save_dir: str = "./",
        n_epochs_stop: int = 10,
    ):
        """
        Trains the model for a specified number of epochs and optionally evaluates on a validation set.

        Parameters
        ----------
        train_loader
            DataLoader for training data.
        val_loader
            DataLoader for validation data. Defaults to None.
        epochs
            Number of epochs to train. Defaults to 10.
        save
            Wether to save the model. Validation loader is required and determines the best model. Defaults to False.
        n_epochs_stop
            Number of epochs to wait for improvement in validation loss before stopping training. Defaults to 10.

        Raises
        ------
        ValueError
            If Loss Manager does not contain any loss functions
        ValueError
            If Validation DataLoader is not provided when save is True.
        """
        save_dir = Path(save_dir)
        # check if loss manager contains any loss functions
        if len(self.loss_manager.loss_functions) == 0:
            raise ValueError("Loss Manager must contain at least one loss function.")

        if save and val_loader is None:
            self.logger.error("Validation DataLoader is required to save the model checkpoints.")
            raise ValueError("Validation DataLoader is required to save the model checkpoints.")
        best_val_loss = float("inf")
<<<<<<< HEAD
        start_time = time.time()
=======
        epochs_no_improve = 0
>>>>>>> 5ac416f1
        for epoch in range(1, epochs + 1):
            self.logger.info(f"Starting Epoch {epoch}/{epochs}")
            train_loss = self.train_epoch(train_loader)

            if val_loader:
                val_loss = self.evaluate(val_loader)
                self.logger.info(f"Epoch {epoch}/{epochs} - Train Loss: {train_loss:.4f}, Val Loss: {val_loss:.4f}")

                # Save the model if validation loss has improved
                if val_loss < best_val_loss:
                    epochs_no_improve = 0
                    if save:
                        best_val_loss = val_loss
                        self.encoder.save(file_path= save_dir / "best_encoder_weights.pth")
                        self.logger.info("Validation loss improved. Encoder weights saved in current working dir.")
                        self.decoder.save(file_path= save_dir / "best_decoder_weights.pth")
                        self.logger.info("Validation loss improved. Decoder weights saved in current working dir.")
                else:
                    epochs_no_improve += 1
                    # If the validation loss has not improved for 10 epochs, stop training
                    if epochs_no_improve >= n_epochs_stop:
                        self.logger.info(
                            f"Validation loss has not improved for {n_epochs_stop} epochs. Stopping training."
                        )
                        break
            else:
                self.logger.info(f"Epoch {epoch}/{epochs} - Train Loss: {train_loss:.4f}")
            self.logger.info(f"Temperature: {self.temperature}")
        end_time = time.time()
        self.logger.info(f"Training complete. Time taken: {end_time - start_time:.2f} seconds for {epochs} epochs.")

    def infer_adata(
        self,
        adata,
        sample_id_key: str,
        emb_keys: dict | None = None,
        seq_length: int | None = None,
        batch_size: int | None = None,
        chunk_size: int | None = None,
        output_zarr_path: str = "inferred_adata.zarr",
        n_recon: int = 0,
    ):
        """
        Generates modified embeddings and multiple reconstructed matrices for the samples in the given AnnData object.

        Parameters
        ----------
        adata : AnnData
            AnnData object containing the data to infer on.
        sample_id_key : str
            Key in `adata.obs` containing the sample IDs.
        emb_keys : dict, optional
            Keys from 'adata.obsm' to use as embeddings. Defaults to `{'data_embedding': 'd_emb_aligned', 'context_embedding': 'c_emb_aligned'}`. If you want these embeddings
            to be passed to the decoder directly, make sure you set encoder=None and decoder to the desired decoder model.
        seq_length : int, optional
            Sequence length for the data loader.
        batch_size : int, optional
            Batch size for the data loader.
        chunk_size : int, optional
            Chunk size for processing data.
        output_zarr_path : str, optional
            Path to store the output Zarr file.
        n_recon : int, optional
            Number of reconstructed matrices to generate for each sample.
        """
        from mmcontext.engine import sample_zinb
        from mmcontext.pp import DataSetConstructor
        if emb_keys is None:
            emb_keys = {"data_embedding": "d_emb_aligned", "context_embedding": "c_emb_aligned"}
        if chunk_size is None:
            self.logger.error("chunk_size not provided. Please provide chunk_size to the infer_adata method.")
            raise ValueError("chunk_size not provided. Please provide chunk_size to the infer_adata method.")

        dataset_constructor = DataSetConstructor(
            out_emb_keys=emb_keys,
            out_sample_id_key=sample_id_key,
            chunk_size=chunk_size,
            batch_size=batch_size,
        )
        dataset_constructor.add_anndata(adata, sample_id_key=sample_id_key, emb_keys=emb_keys)

        if seq_length is None:
            if self.seq_length is None:
                self.logger.error("seq_length not provided. Please provide seq_length.")
                raise ValueError("seq_length not provided. Please provide seq_length.")
            seq_length = self.seq_length
        if batch_size is None:
            if self.batch_size is None:
                self.logger.error("batch_size not provided. Please provide batch_size.")
                raise ValueError("batch_size not provided. Please provide batch_size.")
            batch_size = self.batch_size

        dataset = dataset_constructor.construct_dataset(seq_length=seq_length, return_indices=True)
        data_loader = DataLoader(dataset, batch_size=batch_size, shuffle=False)
        # Step 1: Collect all indices to determine size of the output Zarr arrays
        all_indices = []
        for batch in data_loader:
            indices = batch["indices"].view(-1)
            all_indices.append(indices.cpu().numpy())  # Collect indices without loading other data

        # Step 2: Concatenate indices to get the total
        all_indices = np.concatenate(all_indices)  # Flatten all batches into one array

        # Subset the adata object to only include the samples in the data loader and remove it from memory
        # Create a subset of adata in memory
        adata = adata[all_indices]

        # Write the filtered adata to Zarr
        adata.write_zarr(output_zarr_path, chunks = [adata.shape[0], chunk_size])
        # To create the reconstructed matrices, we need the genes
        n_genes = adata.n_vars
        # Delete the filtered adata from memory
        del adata

        # Temp path to store inferred data and reconstructed matrices
        #temp_output_zarr_path = output_zarr_path.replace(".", "_temp.")
        # Compressor settings to match existing arrays
        compressor = Blosc(cname="lz4", clevel=5, shuffle=Blosc.BITSHUFFLE)
        num_cells = len(all_indices)
        if not isinstance(self.encoder, PlaceholderModel):
            embeddings_zarr_path = os.path.join(output_zarr_path, "obsm", "mod_emb")
            os.makedirs(embeddings_zarr_path, exist_ok=True)
            emb_dim = self.encoder.embedding_dim
            # Open the zarr storage and add the embeddings
            embeddings_zarr = zarr_module.open_array(
                embeddings_zarr_path,
                mode="w",
                shape=(num_cells, emb_dim),
                chunks=(chunk_size, emb_dim),
                dtype="float32",
                compressor=compressor,
                fill_value=0.0,
            )
            embeddings_zarr[:] = np.nan

            # Include necessary metadata in .zattrs
            embeddings_zarr.attrs["encoding-type"] = "array"
            embeddings_zarr.attrs["encoding-version"] = "0.2.0"

        all_out_params = (
            {key: [] for key in ["mu", "theta", "pi"]} if not isinstance(self.decoder, PlaceholderModel) else None
        )

        self.encoder.eval()
        self.decoder.eval()

        with torch.no_grad():
            for _batch_idx, batch in enumerate(data_loader):
                indices = batch["indices"].view(-1).cpu().numpy()
                if not isinstance(self.encoder, PlaceholderModel):
                    in_main = batch[self.input_embeddings["main"]].to(self.device)
                    in_cross = (
                        batch[self.input_embeddings["cross"]].to(self.device) if self.input_embeddings["cross"] else None
                    )

                    mod_emb, _ = self.encoder(in_main=in_main, in_cross=in_cross)
                else:
                    mod_emb = batch[emb_keys["data_embedding"]].to(self.device)
                    in_cross = None
                batch_size, seq_len, emb_dim = mod_emb.size()
                flat_mod_emb = mod_emb.view(batch_size * seq_len, emb_dim)
                if not isinstance(self.encoder, PlaceholderModel):
                    embeddings_zarr[indices, :] = flat_mod_emb.cpu().numpy()

                # Collect all the output parameters
                if all_out_params is not None:
                    out_distribution = self.decoder(flat_mod_emb)
                    for key in all_out_params:
                        all_out_params[key].append(out_distribution[key])

        # Concatenate all the output parameters
        if all_out_params is not None:
            for key in all_out_params:
                all_out_params[key] = torch.cat(all_out_params[key], dim=0)

        # Sampling and storing reconstructed matrices
        recon_zarr_path = os.path.join(output_zarr_path, "layers")
        os.makedirs(recon_zarr_path, exist_ok=True)
        if all_out_params is not None:
            for i in range(1, n_recon + 1):
                recon_zarr = zarr_module.open_array(
                    f"{recon_zarr_path}/reconstructed{i}/",
                    mode="w",
                    shape=(num_cells, n_genes),
                    chunks=(chunk_size, n_genes),
                    dtype="float32",
                    compressor=compressor,
                    fill_value=0.0,
                )
                # Include necessary metadata in .zattrs
                recon_zarr.attrs["encoding-type"] = "array"
                recon_zarr.attrs["encoding-version"] = "0.2.0"
                # Sample from the ZINB distribution to get the reconstructed matrices
                recon_zarr[:] = sample_zinb(all_out_params["mu"], all_out_params["theta"], all_out_params["pi"]).cpu().numpy()

<<<<<<< HEAD
                # Forward pass
                out, _ = self.encoder(in_main=in_main, in_cross=in_cross)
                # Flatten seq_length dimension
                batch_size, seq_len, emb_dim = out.size()
                out_flat = out.view(batch_size * seq_len, emb_dim)
                sample_ids_flat = sample_ids.view(batch_size * seq_len)

                # Collect outputs and sample IDs
                modified_embeddings[self.data_key].append(out_flat.cpu())
                modified_embeddings[sample_id_key].append(sample_ids_flat.cpu())

                if not isinstance(self.decoder, PlaceholderModel):
                    out_distribution.append(self.decoder(out_flat))

        # Concatenate all outputs
        modified_embeddings = {k: torch.cat(v, dim=0) for k, v in modified_embeddings.items()}

        # Concatenate out_distribution (it is a list of dictionaries containing tensors)
        out_distribution = {k: torch.cat([d[k] for d in out_distribution], dim=0) for k in out_distribution[0].keys()}
        # Map sample IDs to embeddings
        id_to_embedding = {}
        for sample_id, embedding in zip(
            modified_embeddings[sample_id_key], modified_embeddings[self.data_key], strict=False
        ):
            sample_id = sample_id.item()
            id_to_embedding[sample_id] = embedding

        # Now, create an array of embeddings aligned with adata

        sample_ids_in_adata = adata.obs[sample_id_key].values
        embeddings_list = []
        sample_ids_to_cut = []
        for sample_id in sample_ids_in_adata:
            embedding = id_to_embedding.get(sample_id)
            if embedding is None:
                #self.logger.warning(f"Sample ID {sample_id} not found in inference outputs.")
                sample_ids_to_cut.append(sample_id)
                # jump to the next iteration
                continue
            embeddings_list.append(embedding)

        # remove the samples not found in the inference outputs
        if len(sample_ids_to_cut) > 0:
            self.logger.warning(
                f"Removing {len(sample_ids_to_cut)} samples not found in inference outputs. Most likely because could not be processed due to seq_length."
            )
            idx_to_keep = ~adata.obs[sample_id_key].isin(sample_ids_to_cut)
            adata_new = adata[idx_to_keep].copy()
        else:
            adata_new = adata.copy()
        # Stack embeddings into a tensor
        embeddings_tensor = torch.stack(embeddings_list)
        adata_new.obsm["mod_emb"] = embeddings_tensor.detach().numpy()
        # If a different decoder than PlaceholderModel is used, reconstruct the data
        if not isinstance(self.decoder, PlaceholderModel):
            reconstructed = sample_zinb(out_distribution["mu"].cpu(), out_distribution["theta"].cpu(), out_distribution["pi"].cpu())
            adata_new.layers["reconstructed"] = reconstructed.detach().numpy()
        return adata_new
=======
'''
>>>>>>> 5ac416f1
<|MERGE_RESOLUTION|>--- conflicted
+++ resolved
@@ -12,13 +12,8 @@
 from numcodecs import Blosc
 from omegaconf import DictConfig
 from torch.utils.data import DataLoader
-<<<<<<< HEAD
-import time
-from mmcontext.engine import ContrastiveLoss, LossManager, PlaceholderModel, ZINBLoss
-=======
 
 from mmcontext.engine import MMContextEncoder, PlaceholderModel
->>>>>>> 5ac416f1
 
 
 def configure_optimizer(cfg: DictConfig, model_parameters) -> torch.optim.Optimizer | None:
@@ -714,7 +709,6 @@
         if isinstance(self.encoder, PlaceholderModel) and isinstance(self.decoder, PlaceholderModel):
             raise ValueError("Both encoder and decoder are PlaceholderModels. Please provide at least one model.")
 
-        self.logger.info(f"Initialized Trainer on device: {self.device}")
     def _validate_input_embeddings(self):
         for loss_fn, _ in self.loss_manager.loss_functions:
             if isinstance(loss_fn, ContrastiveLoss):
@@ -968,11 +962,7 @@
             self.logger.error("Validation DataLoader is required to save the model checkpoints.")
             raise ValueError("Validation DataLoader is required to save the model checkpoints.")
         best_val_loss = float("inf")
-<<<<<<< HEAD
-        start_time = time.time()
-=======
         epochs_no_improve = 0
->>>>>>> 5ac416f1
         for epoch in range(1, epochs + 1):
             self.logger.info(f"Starting Epoch {epoch}/{epochs}")
             train_loss = self.train_epoch(train_loader)
@@ -1001,8 +991,6 @@
             else:
                 self.logger.info(f"Epoch {epoch}/{epochs} - Train Loss: {train_loss:.4f}")
             self.logger.info(f"Temperature: {self.temperature}")
-        end_time = time.time()
-        self.logger.info(f"Training complete. Time taken: {end_time - start_time:.2f} seconds for {epochs} epochs.")
 
     def infer_adata(
         self,
@@ -1168,65 +1156,4 @@
                 # Sample from the ZINB distribution to get the reconstructed matrices
                 recon_zarr[:] = sample_zinb(all_out_params["mu"], all_out_params["theta"], all_out_params["pi"]).cpu().numpy()
 
-<<<<<<< HEAD
-                # Forward pass
-                out, _ = self.encoder(in_main=in_main, in_cross=in_cross)
-                # Flatten seq_length dimension
-                batch_size, seq_len, emb_dim = out.size()
-                out_flat = out.view(batch_size * seq_len, emb_dim)
-                sample_ids_flat = sample_ids.view(batch_size * seq_len)
-
-                # Collect outputs and sample IDs
-                modified_embeddings[self.data_key].append(out_flat.cpu())
-                modified_embeddings[sample_id_key].append(sample_ids_flat.cpu())
-
-                if not isinstance(self.decoder, PlaceholderModel):
-                    out_distribution.append(self.decoder(out_flat))
-
-        # Concatenate all outputs
-        modified_embeddings = {k: torch.cat(v, dim=0) for k, v in modified_embeddings.items()}
-
-        # Concatenate out_distribution (it is a list of dictionaries containing tensors)
-        out_distribution = {k: torch.cat([d[k] for d in out_distribution], dim=0) for k in out_distribution[0].keys()}
-        # Map sample IDs to embeddings
-        id_to_embedding = {}
-        for sample_id, embedding in zip(
-            modified_embeddings[sample_id_key], modified_embeddings[self.data_key], strict=False
-        ):
-            sample_id = sample_id.item()
-            id_to_embedding[sample_id] = embedding
-
-        # Now, create an array of embeddings aligned with adata
-
-        sample_ids_in_adata = adata.obs[sample_id_key].values
-        embeddings_list = []
-        sample_ids_to_cut = []
-        for sample_id in sample_ids_in_adata:
-            embedding = id_to_embedding.get(sample_id)
-            if embedding is None:
-                #self.logger.warning(f"Sample ID {sample_id} not found in inference outputs.")
-                sample_ids_to_cut.append(sample_id)
-                # jump to the next iteration
-                continue
-            embeddings_list.append(embedding)
-
-        # remove the samples not found in the inference outputs
-        if len(sample_ids_to_cut) > 0:
-            self.logger.warning(
-                f"Removing {len(sample_ids_to_cut)} samples not found in inference outputs. Most likely because could not be processed due to seq_length."
-            )
-            idx_to_keep = ~adata.obs[sample_id_key].isin(sample_ids_to_cut)
-            adata_new = adata[idx_to_keep].copy()
-        else:
-            adata_new = adata.copy()
-        # Stack embeddings into a tensor
-        embeddings_tensor = torch.stack(embeddings_list)
-        adata_new.obsm["mod_emb"] = embeddings_tensor.detach().numpy()
-        # If a different decoder than PlaceholderModel is used, reconstruct the data
-        if not isinstance(self.decoder, PlaceholderModel):
-            reconstructed = sample_zinb(out_distribution["mu"].cpu(), out_distribution["theta"].cpu(), out_distribution["pi"].cpu())
-            adata_new.layers["reconstructed"] = reconstructed.detach().numpy()
-        return adata_new
-=======
-'''
->>>>>>> 5ac416f1
+'''