--- conflicted
+++ resolved
@@ -12,8 +12,6 @@
 from mmcontext.pp import MMContextProcessor
 
 logger = logging.getLogger(__name__)
-<<<<<<< HEAD
-=======
 
 
 class AdapterModule(nn.Module):
@@ -373,7 +371,6 @@
         return self.processor
 
 
->>>>>>> 5d8a7d89
 '''
 class BaseModel(nn.Module, metaclass=abc.ABCMeta):
     """BaseModel defines common methods for all models."""
@@ -584,338 +581,4 @@
         self.text_projection = nn.Linear(self.text_encoder.config.hidden_size, self.embedding_dim)
         self.omics_encoder = OmicsEncoder(**omics_encoder_cfg)
 
-<<<<<<< HEAD
-
-class OmicsEncoder(nn.Module):
-    """OmicsEncoder builds an encoder model using torchs TransformerEncoder and custom encoder layers.
-
-    This model is supposed to be used with the SentenceTransformer framework. It processes omics data, while
-    the input needs to already contain initial embeddings of the omics data. The embedding dimension has to match the input
-    dimension of these intial embeddings. The output of the model will be the same dimension as the input embeddings.
-
-    Parameters
-    ----------
-    embedding_dim
-        Dimension of the input embeddings.
-    hidden_dim
-        Dimension of the feedforward network (MLP).
-    num_layers
-        Number of encoder layers.
-    num_heads
-        Number of attention heads.
-    use_self_attention
-        Whether to include self-attention.
-    use_cross_attention
-        Whether to include cross-attention. Not sure if this works yet
-    activation
-        Activation function for the feedforward network. Can be "relu" or a callable.
-    dropout
-        Dropout probability.
-    learn_temperature
-        Whether to learn a temperature parameter for constrastive Loss. Not working yet.
-    """
-
-    def __init__(
-        self,
-        embedding_dim: int,
-        hidden_dim: int = 64,
-        num_layers: int = 2,
-        num_heads: int = 4,
-        use_self_attention: bool = False,
-        use_cross_attention: bool = False,
-        activation: str = "relu",
-        dropout: float = 0.1,
-        learn_temperature: bool = False,
-    ):
-        super().__init__()
-        self.embedding_dim = embedding_dim
-        self.hidden_dim = hidden_dim
-        self.num_layers = num_layers
-        self.num_heads = num_heads
-        self.use_self_attention = use_self_attention
-        self.use_cross_attention = use_cross_attention
-        self.activation = activation
-        self.dropout = dropout
-        self.learn_temperature = learn_temperature
-        logger.info(f'''Intialized OmicsEncoder with the following parameters:
-                    embedding_dim: {embedding_dim},
-                    hidden_dim: {hidden_dim},
-                    num_layers: {num_layers},
-                    num_heads: {num_heads},
-                    use_self_attention: {use_self_attention},
-                    use_cross_attention: {use_cross_attention},
-                    activation: {activation},
-                    dropout: {dropout},
-                    learn_temperature: {learn_temperature}")
-                    ''')
-
-        encoder_layer = CustomTransformerEncoderLayer(
-            embedding_dim=embedding_dim,
-            hidden_dim=hidden_dim,
-            num_heads=num_heads,
-            use_self_attention=use_self_attention,
-            use_cross_attention=use_cross_attention,
-            activation=activation,
-            dropout=dropout,
-        )
-
-        self.encoder = nn.TransformerEncoder(
-            encoder_layer,
-            num_layers=num_layers,
-            enable_nested_tensor=False,  # default True have a warning
-        )
-
-        # self.temperature_module = LearnableTemperature()
-        # self.temperature = None  # Can be set by downstream methods to set a fixed temperature for the loss function.
-
-    def forward(
-        self,
-        inputs: dict,
-        **kwargs,
-    ) -> torch.Tensor:
-        """
-        Forward pass for OmicsEncoder compatible with SentenceTransformer.
-
-        Parameters
-        ----------
-        inputs : dict
-            Dictionary containing input tensors. Expected keys:
-            - `token_embeddings` (Tensor): Precomputed embeddings of shape (batch_size, seq_length, embedding_dim).
-            - `attention_mask` (Tensor, optional): Attention mask of shape (batch_size, seq_length).
-        **kwargs
-            Additional arguments for compatibility.
-
-        Returns
-        -------
-        Tensor
-            Output tensor of shape (batch_size, seq_length, embedding_dim).
-        """
-        # Extract relevant inputs
-        in_main = inputs.get("omics_representation", None)
-        in_main_key_padding_mask = inputs.get("attention_mask", None)
-        if in_main_key_padding_mask is not None:
-            in_main_key_padding_mask = in_main_key_padding_mask.bool()
-
-        if in_main is None:
-            raise ValueError("`omics` must be provided in the input dictionary.")
-
-        # Validate dimensions
-        # if in_main.dim() != 3:
-        #    raise ValueError(
-        #        f"Expected in_main to have 3 dimensions (batch_size, seq_length, embedding_dim), but got {in_main.dim()}."
-        #    )
-        # Add a sequence dimension if it doesn't exist
-        if in_main.dim() == 2:  # Shape is (batch_size, embedding_dim)
-            in_main = in_main.unsqueeze(1)  # Add seq_length dimension -> (batch_size, seq_length=1, embedding_dim)
-
-        if in_main.size(2) != self.embedding_dim:
-            raise ValueError(
-                f"Expected in_main embedding dimension to be {self.embedding_dim}, but got {in_main.size(2)}."
-            )
-
-        # Forward pass through the encoder
-        output = in_main
-        for mod in self.encoder.layers:
-            output = mod(
-                in_main=output,
-                in_main_key_padding_mask=in_main_key_padding_mask,
-                **kwargs,
-            )
-        # remove the 2nd dimension of the output again
-        output = output.squeeze(1)
-
-        # Add temperature if enabled
-        # if self.learn_temperature:
-        #     temperature = self.temperature_module()
-        # elif self.temperature:
-        #     temperature = self.temperature
-        # else:
-        #     temperature = 1.0
-
-        return output
-
-    def _get_sentence_embedding_dimension(self) -> int:
-        return self.embedding_dim
-
-    def _get_config_dict(self) -> dict:
-        return {
-            "embedding_dim": self.embedding_dim,
-            "hidden_dim": self.hidden_dim,
-            "num_layers": self.num_layers,
-            "num_heads": self.num_heads,
-            "use_self_attention": self.use_self_attention,
-            "use_cross_attention": self.use_cross_attention,
-            "activation": self.activation,
-            "dropout": self.dropout,
-            "learn_temperature": self.learn_temperature,
-        }
-
-    def save(self, output_path: str, safe_serialization: bool = True) -> None:
-        """Saves the model configuration and state."""
-        os.makedirs(output_path, exist_ok=True)
-
-        # Save config
-        with open(os.path.join(output_path, "config.json"), "w") as fOut:
-            json.dump(self._get_config_dict(), fOut, indent=2)
-
-        # Save model state
-        if safe_serialization:
-            save_safetensors_model(self, os.path.join(output_path, "model.safetensors"))
-        else:
-            torch.save(self.state_dict(), os.path.join(output_path, "pytorch_model.bin"))
-
-    @staticmethod
-    def load(input_path: str):
-        """Loads the model from the given path."""
-        with open(os.path.join(input_path, "config.json")) as fIn:
-            config = json.load(fIn)
-
-        model = OmicsEncoder(**config)
-
-        if os.path.exists(os.path.join(input_path, "model.safetensors")):
-            load_safetensors_model(model, os.path.join(input_path, "model.safetensors"))
-        else:
-            model.load_state_dict(
-                torch.load(os.path.join(input_path, "pytorch_model.bin"), map_location=torch.device("cpu"))
-            )
-        return model
-
-
-class CustomTransformerEncoderLayer(nn.Module):
-    """CustomTransformerEncoderLayer can act as an MLP-only layer, self-attention layer, or cross-attention layer."""
-
-    def __init__(
-        self,
-        embedding_dim: int,
-        hidden_dim: int,
-        num_heads: int,
-        use_self_attention: bool = False,
-        use_cross_attention: bool = False,
-        activation: str = "relu",
-        dropout: float = 0.1,
-    ):
-        """
-        Initializes the CustomTransformerEncoderLayer.
-
-        Parameters
-        ----------
-        embedding_dim
-            Input and output embedding dimension.
-        hidden_dim
-            Dimension of the feedforward network (MLP).
-        num_heads
-            Number of attention heads (used if attention is enabled).
-        use_self_attention
-            Whether to include self-attention.
-        use_cross_attention
-            Whether to include cross-attention.
-        activation
-            Activation function for the feedforward network. Can be "relu" or a callable.
-        dropout
-            Dropout probability.
-        """
-        super().__init__()
-
-        self.use_self_attention = use_self_attention
-        self.use_cross_attention = use_cross_attention
-        self.embedding_dim = embedding_dim
-
-        # Self-Attention Layer
-        if use_self_attention:
-            self.self_attn = nn.MultiheadAttention(
-                embed_dim=embedding_dim,
-                num_heads=num_heads,
-                dropout=dropout,
-                batch_first=True,
-            )
-
-        # Cross-Attention Layer
-        if use_cross_attention:
-            self.cross_attn = nn.MultiheadAttention(
-                embed_dim=embedding_dim,
-                num_heads=num_heads,
-                dropout=dropout,
-                batch_first=True,
-            )
-
-        # Feedforward network (MLP)
-        self.linear1 = nn.Linear(embedding_dim, hidden_dim)
-        self.activation = F.relu if activation == "relu" else activation
-        self.linear2 = nn.Linear(hidden_dim, embedding_dim)
-
-        # Layer normalization
-        self.norm1 = nn.LayerNorm(embedding_dim)
-        self.norm2 = nn.LayerNorm(embedding_dim)
-        if use_self_attention or use_cross_attention:
-            self.norm3 = nn.LayerNorm(embedding_dim)
-
-        # Dropout
-        self.dropout = nn.Dropout(dropout)
-
-    def forward(
-        self,
-        in_main: torch.Tensor,
-        in_main_key_padding_mask: torch.ByteTensor | torch.BoolTensor | None = None,
-        in_cross: torch.Tensor | None = None,
-        in_cross_key_padding_mask: torch.ByteTensor | torch.BoolTensor | None = None,
-    ) -> torch.Tensor:
-        """
-        Forward pass for the encoder layer. Will be called by the MMContextEncoder and passed through several times, depending on the number of layers set there.
-
-        Parameters
-        ----------
-        in_main
-            Input tensor of shape (batch_size, seq_length, embedding_dim).
-        in_main_key_padding_mask
-            Mask for in_main keys per batch
-        in_cross
-            Input tensor for cross-attention (batch_size, seq_length, embedding_dim).
-        in_cross_key_padding_mask
-            Mask for in_cross keys per batch
-
-        Returns
-        -------
-        Output tensor of shape (batch_size, seq_length, embedding_dim).
-        """
-        x = in_main
-
-        # Self-Attention
-        if self.use_self_attention:
-            attn_output, _ = self.self_attn(x, x, x, key_padding_mask=in_main_key_padding_mask)
-            x = x + self.dropout(attn_output)
-            x = self.norm1(x)
-
-        # Cross-Attention
-        if self.use_cross_attention:
-            if in_cross is None:
-                raise ValueError("in_cross embeddings are required for cross-attention.")
-            attn_output, _ = self.cross_attn(x, in_cross, in_cross, key_padding_mask=in_cross_key_padding_mask)
-            x = x + self.dropout(attn_output)
-            x = self.norm2(x)
-
-        # Feedforward Network (MLP)
-        ff_output = self.linear2(self.activation(self.linear1(x)))
-        x = x + self.dropout(ff_output)
-        if self.use_self_attention or self.use_cross_attention:
-            x = self.norm3(x)
-        else:
-            x = self.norm1(x)  # Use norm1 if no attention is applied
-
-        return x
-
-
-class LearnableTemperature(nn.Module):
-    """LearnableTemperature is a module that learns a temperature parameter for the InfoNCE loss function."""
-
-    def __init__(self, initial_temperature=0.07):
-        super().__init__()
-        # Initialize temperature as a learnable parameter
-        self.temperature = nn.Parameter(torch.tensor(initial_temperature))
-
-    def forward(self):
-        """Forward pass returns the temperature as a positive value."""
-        # Ensure the temperature is always positive
-        return torch.exp(self.temperature)
-=======
-'''
->>>>>>> 5d8a7d89
+'''