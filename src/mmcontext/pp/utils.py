--- conflicted
+++ resolved
@@ -5,10 +5,7 @@
 import pandas as pd
 import scanpy as sc
 import scipy.sparse as sp
-<<<<<<< HEAD
-=======
 from omegaconf import DictConfig
->>>>>>> a4474e5e
 
 
 def split_anndata(adata: anndata.AnnData, train_size: float = 0.8):
@@ -71,13 +68,9 @@
     -------
     anndata.AnnData: The modified AnnData object.
     """
-<<<<<<< HEAD
-    adata = adata.copy()
-=======
     # Ensure the object is loaded into memory if it's in backed mode
     if adata.isbacked:
         adata = adata.to_memory()
->>>>>>> a4474e5e
 
     for col in columns:
         if col in adata.obs.columns:
@@ -93,12 +86,8 @@
 
             if remove:
                 # Remove entries with low frequency categories entirely
-<<<<<<< HEAD
-                adata = adata[~adata.obs[col].isin(low_freq_categories)].copy()
-=======
                 mask = ~adata.obs[col].isin(low_freq_categories)
                 adata._inplace_subset_obs(mask)
->>>>>>> a4474e5e
                 # Convert column back to categorical with new categories
                 adata.obs[col] = pd.Categorical(adata.obs[col])
             else:
@@ -255,9 +244,6 @@
     # sc.pp.filter_genes(adata, min_cells=1)
     sc.pp.filter_cells(adata, min_genes=1)
     # remove duplicate cells
-<<<<<<< HEAD
-    # remove_duplicate_cells(adata)
-=======
     # remove_duplicate_cells(adata)
 
 
@@ -319,5 +305,4 @@
     if seq_length is not None:
         return seq_length * batch_size * multiplier
     else:
-        return batch_size * 100
->>>>>>> a4474e5e
+        return batch_size * 100