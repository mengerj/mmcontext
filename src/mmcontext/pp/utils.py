import logging

import anndata
import numpy as np
import pandas as pd
import scipy.sparse as sp


def split_anndata(adata: anndata.AnnData, train_size: float = 0.8):
    """
    Splits an AnnData object into training and validation sets.

    Parameters
    ----------
    adata
        The complete AnnData object to be split.
    train_size
        The proportion of the dataset to include in the train split. Should be between 0 and 1.

    Returns
    -------
    anndata.AnnData: The training AnnData object.
    anndata.AnnData: The validation AnnData object.
    """
    # Ensure train_size is a valid proportion
    if not 0 < train_size < 1:
        raise ValueError("train_size must be a float between 0 and 1.")

    # Generate random indices
    indices = np.arange(adata.n_obs)
    np.random.shuffle(indices)

    # Calculate the number of observations for the train set
    train_indices_count = int(train_size * adata.n_obs)

    # Split indices for train and validation sets
    train_indices = indices[:train_indices_count]
    val_indices = indices[train_indices_count:]

    # Subset the AnnData object
    train_adata = adata[train_indices]
    val_adata = adata[val_indices]

    return train_adata, val_adata


def consolidate_low_frequency_categories(adata: anndata.AnnData, columns: list, threshold: int, remove=False):
    """Consolidates low frequency categories in specified columns of an AnnData object.

    Modifies the AnnData object's .obs by setting entries in specified columns
    to 'remaining {column_name}' or removing them if their frequency is below a specified threshold.
    Converts columns to non-categorical if necessary to adjust the categories dynamically.

    Parameters
    ----------
    adata
        The AnnData object to be processed.
    columns
        List of column names in adata.obs to check for low frequency.
    threshold
        Frequency threshold below which categories are considered low.
    remove
        If True, categories below the threshold are removed entirely.

    Returns
    -------
    anndata.AnnData: The modified AnnData object.
    """
    adata = adata.copy()

    for col in columns:
        if col in adata.obs.columns:
            # Convert column to string if it's categorical
            if isinstance(adata.obs[col].dtype, pd.CategoricalDtype):
                adata.obs[col] = adata.obs[col].astype(str)

            # Calculate the frequency of each category
            freq = adata.obs[col].value_counts()

            # Identify low frequency categories
            low_freq_categories = freq[freq < threshold].index

            if remove:
                # Remove entries with low frequency categories entirely
                adata = adata[~adata.obs[col].isin(low_freq_categories)].copy()
<<<<<<< HEAD
                # Convert column back to categorial
=======
                # Convert column back to categorical with new categories
>>>>>>> 858f3303
                adata.obs[col] = pd.Categorical(adata.obs[col])
            else:
                # Update entries with low frequency categories to 'remaining {col}'
                adata.obs.loc[adata.obs[col].isin(low_freq_categories), col] = f"remaining {col}"

                # Convert column back to categorical with new categories
                adata.obs[col] = pd.Categorical(adata.obs[col])

        else:
            print(f"Column {col} not found in adata.obs")

    return adata


def remove_zero_rows_and_columns(adata: anndata.AnnData, inplace: bool = True):
    """
    Removes rows (cells) and columns (genes) from adata.X that are all zeros, or that have zero variance.

    Parameters
    ----------
    adata : AnnData
        The AnnData object to filter.
    inplace : bool, optional (default: False)
        If True, modifies the adata object in place.
        If False, returns a new filtered AnnData object.

    Returns
    -------
    AnnData or None
        If inplace is False, returns the filtered AnnData object.
        If inplace is True, modifies adata in place and returns None.
    """
    logger = logging.getLogger(__name__)
    # Check if adata.X is sparse or dense
    if sp.issparse(adata.X):
        # Sparse matrix
        non_zero_row_indices = adata.X.getnnz(axis=1) > 0
        non_zero_col_indices = adata.X.getnnz(axis=0) > 0
    else:
        # Dense matrix
        non_zero_row_indices = np.any(adata.X != 0, axis=1)
        non_zero_col_indices = np.any(adata.X != 0, axis=0)
    logger.info(f"Number of zero rows: {adata.X.shape[0] - np.sum(non_zero_row_indices)}")
    logger.info(f"Number of zero columns: {adata.X.shape[1] - np.sum(non_zero_col_indices)}")
    logger.info("Removing zero rows and columns...")
    if inplace:
        # Filter the AnnData object in place
        adata._inplace_subset_obs(non_zero_row_indices)
        adata._inplace_subset_var(non_zero_col_indices)
    else:
        # Return a filtered copy
        adata = adata[:, non_zero_col_indices]  # Subset variables (genes)
        adata = adata[non_zero_row_indices, :]  # Subset observations (cells)

        return adata.copy()


def remove_zero_variance_genes(adata):
    """Remove genes with zero variance from an AnnData object."""
    logger = logging.getLogger(__name__)
    if sp.issparse(adata.X):
        # For sparse matrices
        gene_variances = np.array(adata.X.power(2).mean(axis=0) - np.square(adata.X.mean(axis=0))).flatten()
    else:
        # For dense matrices
        gene_variances = np.var(adata.X, axis=0)
    zero_variance_genes = gene_variances == 0
    num_zero_variance_genes = np.sum(zero_variance_genes)

    if np.any(zero_variance_genes):
        adata = adata[:, ~zero_variance_genes]
        logger.info(f"Removed {num_zero_variance_genes} genes with zero variance.")
    else:
        logger.info("No genes with zero variance found.")


def check_zero_variance_cells(adata):
    """Check for cells with zero variance in an AnnData object."""
    logger = logging.getLogger(__name__)
    if sp.issparse(adata.X):
        cell_variances = np.array(adata.X.power(2).mean(axis=1) - np.square(adata.X.mean(axis=1))).flatten()
    else:
        cell_variances = np.var(adata.X, axis=1)
    zero_variance_cells = cell_variances == 0
    num_zero_variance_cells = np.sum(zero_variance_cells)
    if np.any(zero_variance_cells):
        adata = adata[~zero_variance_cells, :]
        logger.info(f"Removed {num_zero_variance_cells} cells with zero variance.")
    else:
        logger.info("No cells with zero variance found.")


def remove_duplicate_cells(adata: anndata.AnnData, inplace: bool = True):
    """
    Removes duplicate cells (rows) from adata.X.

    Parameters
    ----------
    adata : AnnData
        The AnnData object to filter.
    inplace : bool, optional (default: False)
        If True, modifies the adata object in place.
        If False, returns a new filtered AnnData object.

    Returns
    -------
    AnnData or None
        If inplace is False, returns the filtered AnnData object.
        If inplace is True, modifies adata in place and returns None.
    """
    logger = logging.getLogger(__name__)
    # Convert adata.X to dense array if it's sparse
    if sp.issparse(adata.X):
        X_dense = adata.X.toarray()
    else:
        X_dense = adata.X

    # Convert to DataFrame for easier comparison
    df = pd.DataFrame(X_dense)

    # Find duplicate rows
    duplicate_cell_mask = df.duplicated(keep="first")
    num_duplicates = duplicate_cell_mask.sum()
    logger.info(f"Number of duplicate cells: {num_duplicates}")

    if num_duplicates == 0:
        logger.info("No duplicate cells to remove.")
        if inplace:
            return None
        else:
            return adata.copy()

    # Indices of unique cells
    unique_cell_mask = ~duplicate_cell_mask

    if inplace:
        adata._inplace_subset_obs(unique_cell_mask)
        logger.info(f"Removed {num_duplicates} duplicate cells.")
        return None
    else:
        filtered_adata = adata[unique_cell_mask].copy()
        logger.info(f"Returning new AnnData object with {filtered_adata.n_obs} cells.")
        return filtered_adata


def remove_entries(adata):
    """Remove zero variance genes and cells, and zero rows and columns from an AnnData object."""
    # Remove zero variance genes
    remove_zero_variance_genes(adata)
    # Remove zero variance cells
    check_zero_variance_cells(adata)
    # Remove zero rows and columns
    remove_zero_rows_and_columns(adata)
    # remove duplicate cells
    remove_duplicate_cells(adata)<|MERGE_RESOLUTION|>--- conflicted
+++ resolved
@@ -83,11 +83,7 @@
             if remove:
                 # Remove entries with low frequency categories entirely
                 adata = adata[~adata.obs[col].isin(low_freq_categories)].copy()
-<<<<<<< HEAD
-                # Convert column back to categorial
-=======
                 # Convert column back to categorical with new categories
->>>>>>> 858f3303
                 adata.obs[col] = pd.Categorical(adata.obs[col])
             else:
                 # Update entries with low frequency categories to 'remaining {col}'
