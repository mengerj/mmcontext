# Python cache files
src/mmcontext/__pycache__/
*.pyc
tests/__pycache__/

# Pre-commit cache
.cache/
.pre-commit/

# Log files
*.log
*.log.*
*.log.*

# anndata files
# only track data files in data/demo
data/*
!data/demo/
# Sphinx build files
docs/_build/
docs/_autosummary/
docs/generated/

#images
*.png

#model weights
*.pth

# random notebooks
hm.ipynb

# output files
outputs/*
out/*
docs/notebooks/*zarr
#venv
venv/
.venv/

docs/notebooks/*zarr*

<<<<<<< HEAD
#env keys
*.env

#vscode
.vscode/

#DS Store
*.DS_Store

#package info
*.egg-info/

=======
>>>>>>> 887a5fa9
#env variables
.env

#egg-info
*.egg-info

#vs-code
.vscode/

#ds store
.DS_Store<|MERGE_RESOLUTION|>--- conflicted
+++ resolved
@@ -40,7 +40,18 @@
 
 docs/notebooks/*zarr*
 
-<<<<<<< HEAD
+#env variables
+.env
+
+#egg-info
+*.egg-info
+
+#vs-code
+.vscode/
+
+#ds store
+.DS_Store
+
 #env keys
 *.env
 
@@ -53,8 +64,6 @@
 #package info
 *.egg-info/
 
-=======
->>>>>>> 887a5fa9
 #env variables
 .env
 
