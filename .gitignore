--- conflicted
+++ resolved
@@ -29,10 +29,8 @@
 # random notebooks
 hm.ipynb
 
-<<<<<<< HEAD
-#venv
-venv/
-=======
 # output files
 outputs/*
->>>>>>> 6049859f
+
+#venv
+venv/