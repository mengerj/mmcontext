# Python cache files
src/mmcontext/__pycache__/
*.pyc
tests/__pycache__/

# Pre-commit cache
.cache/
.pre-commit/

# Log files
*.log
*.log.*

# anndata files
# only track data files in data/demo
data/*
!data/demo/
# Sphinx build files
docs/_build/
docs/_autosummary/
docs/generated/

#images
*.png

#model weights
*.pth

# random notebooks
hm.ipynb

<<<<<<< HEAD
#venv
venv/
=======
# output files
outputs/*
>>>>>>> 858f3303
<|MERGE_RESOLUTION|>--- conflicted
+++ resolved
@@ -29,10 +29,8 @@
 # random notebooks
 hm.ipynb
 
-<<<<<<< HEAD
-#venv
-venv/
-=======
 # output files
 outputs/*
->>>>>>> 858f3303
+
+#venv
+venv/