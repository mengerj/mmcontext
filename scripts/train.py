--- conflicted
+++ resolved
@@ -636,12 +636,8 @@
         model_dir = Path(hydra_run_dir, "model")
         os.makedirs(model_dir, exist_ok=True)
         model.save(model_dir)
-<<<<<<< HEAD
-        model.push_to_hub(f"jo-mengr/{unique_model_name}", private=True)
-=======
         model.push_to_hub(f"jo-mengr/{unique_model_name}")
         logger.info(f"Training completed successfully. Model saved to {model_dir}")
->>>>>>> 4e33c27d
     except Exception as e:
         logger.exception(e)
         raise e
