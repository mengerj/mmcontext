--- conflicted
+++ resolved
@@ -263,11 +263,7 @@
         # -------------------------------------------------------------------------
         # test_datasets = {}
         # for test_config in cfg.test_datasets:
-<<<<<<< HEAD
         #    test_datasets[test_config.name] = load_dataset(test_config.name)["test"]
-=======
-        #     test_datasets[test_config.name] = load_dataset(test_config.name)["test"]
->>>>>>> ae857a9c
 
         # -------------------------------------------------------------------------
         # 4. Compute the correct embedding dimension based on method
