--- conflicted
+++ resolved
@@ -30,23 +30,6 @@
 # ─────────────────────────────────────────────────────────────────────────────
 
 # General training parameters
-<<<<<<< HEAD
-EMBEDDING_METHOD="gs"
-TEXT_ONLY="true"
-GENE_BASED_CELL_SENTENCE="true"
-TRAINER_FP16="true"
-
-# Dataset configuration
-# You can define multiple datasets - each one will be added to the list
-# Format: "name,type,caption,cs_len" (cs_len can be "null" or a number)
-DATASETS=(
-    "cellxgene_pseudo_bulk_100k,multiplets,natural_language_annotation,2000"
-)
-
-# Adapter dimensions
-ADAPTER_HIDDEN_DIM=null    # Can be "null" or a number like 1024
-ADAPTER_OUTPUT_DIM=null    # Usually 2048, 1024, etc.
-=======
 EMBEDDING_METHOD="scvi_fm"
 FORCE_CUDA="true"           # Require CUDA for training
 TRAINER_FP16="true"
@@ -54,7 +37,6 @@
 # Adapter dimensions
 ADAPTER_HIDDEN_DIM="128"    # Can be "null" or a number like 1024
 ADAPTER_OUTPUT_DIM="64"     # Usually 2048, 1024, etc.
->>>>>>> abec3f52
 
 # Learning rate and other trainer params
 LEARNING_RATE="2e-5"        # Changed from 0.05 to avoid NaN issues
